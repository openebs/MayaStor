name: "Lint and style Checks"
on:
  pull_request:
jobs:
  Clippy:
    name: Clippy
    runs-on: ubuntu-latest
    steps:
      - uses: actions/checkout@master
<<<<<<< HEAD
      - uses: cachix/install-nix-action@v10
      - run: nix-env -f shell.nix -i -A 'buildInputs'
=======
      - uses: actions-rs/toolchain@master
        with:
          toolchain: nightly-2020-06-21
          components: clippy
>>>>>>> bb03c246
      - uses: actions-rs/clippy-check@v1.0.5
        with:
          token: ${{ secrets.GITHUB_TOKEN }}
          args: --all --all-targets -- -D warnings
  Semistandard:
    name: SemiStandard
    runs-on: ubuntu-latest
    container:
      image: docker.io/mayadata/ms-buildenv:latest
    steps:
      - uses: actions/checkout@master
      - run: git ls-files | grep '\.js$' | xargs -r ./scripts/js-check.sh
        shell: bash<|MERGE_RESOLUTION|>--- conflicted
+++ resolved
@@ -7,19 +7,8 @@
     runs-on: ubuntu-latest
     steps:
       - uses: actions/checkout@master
-<<<<<<< HEAD
       - uses: cachix/install-nix-action@v10
-      - run: nix-env -f shell.nix -i -A 'buildInputs'
-=======
-      - uses: actions-rs/toolchain@master
-        with:
-          toolchain: nightly-2020-06-21
-          components: clippy
->>>>>>> bb03c246
-      - uses: actions-rs/clippy-check@v1.0.5
-        with:
-          token: ${{ secrets.GITHUB_TOKEN }}
-          args: --all --all-targets -- -D warnings
+      - run: nix-env --run "pre-commit run --from-ref HEAD~1 --to-ref HEAD"
   Semistandard:
     name: SemiStandard
     runs-on: ubuntu-latest
