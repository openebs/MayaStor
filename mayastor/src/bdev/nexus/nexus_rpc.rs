use futures::{future, FutureExt};
use uuid::Uuid;

use rpc::mayastor::{
<<<<<<< HEAD
    AddChildNexusRequest, Child, ChildNexusRequest, CreateNexusRequest,
    DestroyNexusRequest, ListNexusReply, Nexus as RpcNexus, PublishNexusReply,
    PublishNexusRequest, RebuildProgressRequest, RebuildStateRequest,
    RemoveChildNexusRequest, ShareProtocolNexus, StartRebuildRequest,
=======
    AddChildNexusRequest,
    Child,
    ChildNexusRequest,
    CreateNexusRequest,
    DestroyNexusRequest,
    ListNexusReply,
    Nexus as RpcNexus,
    PublishNexusReply,
    PublishNexusRequest,
    RebuildProgressRequest,
    RebuildStateRequest,
    RemoveChildNexusRequest,
    ShareProtocolNexus,
    StartRebuildRequest,
    StopRebuildRequest,
>>>>>>> 8cad0256
    UnpublishNexusRequest,
};

use crate::{
    bdev::nexus::{
        instances,
        nexus_bdev::{nexus_create, Error, Nexus},
    },
    jsonrpc::jsonrpc_register,
};

/// Convert the UUID to a nexus name in the form of "nexus-{uuid}".
/// Return error if the UUID is not valid.
fn uuid_to_name(uuid: &str) -> Result<String, Error> {
    match Uuid::parse_str(uuid) {
        Ok(uuid) => Ok(format!("nexus-{}", uuid.to_hyphenated().to_string())),
        Err(_) => Err(Error::InvalidUuid {
            uuid: uuid.to_owned(),
        }),
    }
}

/// Lookup a nexus by its uuid. Return error if uuid is invalid or nexus
/// not found.
fn nexus_lookup(uuid: &str) -> Result<&mut Nexus, Error> {
    let name = uuid_to_name(uuid)?;

    if let Some(nexus) = instances().iter_mut().find(|n| n.name == name) {
        Ok(nexus)
    } else {
        Err(Error::NexusNotFound {
            name: uuid.to_owned(),
        })
    }
}

/// Convert nexus name to uuid.
///
/// This function never fails which means that if there is a nexus with
/// unconventional name that likely means it was not created using nexus
/// jsonrpc api, we return the whole name without modifications as it is.
fn name_to_uuid(name: &str) -> &str {
    if name.starts_with("nexus-") {
        &name[6..]
    } else {
        name
    }
}

pub(crate) fn register_rpc_methods() {
    // JSON rpc method to list the nexus and their states
    jsonrpc_register::<(), _, _, Error>("list_nexus", |_| {
        future::ok(ListNexusReply {
            nexus_list: instances()
                .iter()
                .map(|nexus| RpcNexus {
                    uuid: name_to_uuid(&nexus.name).to_string(),
                    size: nexus.size(),
                    state: nexus.state.to_string(),
                    children: nexus
                        .children
                        .iter()
                        .map(|child| Child {
                            uri: child.name.clone(),
                            state: child.state.to_string(),
                        })
                        .collect::<Vec<_>>(),
                    device_path: nexus.get_share_path().unwrap_or_default(),
                    rebuilds: nexus.rebuilds.len() as u64,
                })
                .collect::<Vec<_>>(),
        })
        .boxed_local()
    });

    // rpc method to construct a new Nexus
    jsonrpc_register("create_nexus", |args: CreateNexusRequest| {
        let fut = async move {
            let name = match uuid_to_name(&args.uuid) {
                Ok(name) => name,
                Err(err) => return Err(err),
            };
            // TODO: get rid of hardcoded nexus block size (possibly by
            // deriving it from child bdevs's block sizes).
            nexus_create(&name, args.size, Some(&args.uuid), &args.children)
                .await
        };
        fut.boxed_local()
    });

    jsonrpc_register::<_, _, _, Error>(
        "destroy_nexus",
        |args: DestroyNexusRequest| {
            let fut = async move {
                let nexus = nexus_lookup(&args.uuid)?;
                nexus.destroy().await?;
                Ok(())
            };
            fut.boxed_local()
        },
    );

    jsonrpc_register("publish_nexus", |args: PublishNexusRequest| {
        let fut = async move {
            // the key has to be 16 characters if it contains "" we consider it
            // to be empty
            if args.key != "" && args.key.len() != 16 {
                warn!("Invalid key specified, are we under attack?!?");
                return Err(Error::InvalidKey {});
            }

            // We have no means to validate key correctness right now, this is
            // fine as we currently, do not support raw block
            // devices being consumed directly within k8s
            // the mount will fail if the key is wrong.

            let key: Option<String> =
                if args.key == "" { None } else { Some(args.key) };

            let share_protocol = match ShareProtocolNexus::from_i32(args.share)
            {
                Some(protocol) => protocol,
                None => {
                    return Err(Error::InvalidShareProtocol {
                        sp_value: args.share as i32,
                    })
                }
            };

            let nexus = nexus_lookup(&args.uuid)?;
            nexus
                .share(share_protocol, key)
                .await
                .map(|device_path| PublishNexusReply { device_path })
        };
        fut.boxed_local()
    });

    jsonrpc_register("unpublish_nexus", |args: UnpublishNexusRequest| {
        let fut = async move {
            let nexus = nexus_lookup(&args.uuid)?;
            nexus.unshare().await
        };
        fut.boxed_local()
    });

    jsonrpc_register("offline_child", |args: ChildNexusRequest| {
        let fut = async move {
            let nexus = nexus_lookup(&args.uuid)?;
            nexus.offline_child(&args.uri).await
        };
        fut.boxed_local()
    });

    jsonrpc_register("online_child", |args: ChildNexusRequest| {
        let fut = async move {
            let nexus = nexus_lookup(&args.uuid)?;
            nexus.online_child(&args.uri).await
        };
        fut.boxed_local()
    });

    jsonrpc_register("add_child_nexus", |args: AddChildNexusRequest| {
        let fut = async move {
            let nexus = nexus_lookup(&args.uuid)?;
            nexus.add_child(&args.uri).await.map(|_| ())
        };
        fut.boxed_local()
    });

    jsonrpc_register("remove_child_nexus", |args: RemoveChildNexusRequest| {
        let fut = async move {
            let nexus = nexus_lookup(&args.uuid)?;
            nexus.remove_child(&args.uri).await
        };
        fut.boxed_local()
    });

    jsonrpc_register("start_rebuild", |args: StartRebuildRequest| {
        let fut = async move {
            let nexus = nexus_lookup(&args.uuid)?;
            nexus.start_rebuild_rpc(&args.uri).await
        };
        fut.boxed_local()
    });

    jsonrpc_register("stop_rebuild", |args: StopRebuildRequest| {
        let fut = async move {
            let nexus = nexus_lookup(&args.uuid)?;
            nexus.stop_rebuild(&args.uri).await
        };
        fut.boxed_local()
    });

    jsonrpc_register("get_rebuild_state", |args: RebuildStateRequest| {
        let fut = async move {
            let nexus = nexus_lookup(&args.uuid)?;
            nexus.get_rebuild_state(&args.uri).await
        };
        fut.boxed_local()
    });

    jsonrpc_register("get_rebuild_progress", |args: RebuildProgressRequest| {
        let fut = async move {
            let nexus = nexus_lookup(&args.uuid)?;
            nexus.get_rebuild_progress().await
        };
        fut.boxed_local()
    });
}<|MERGE_RESOLUTION|>--- conflicted
+++ resolved
@@ -2,29 +2,11 @@
 use uuid::Uuid;
 
 use rpc::mayastor::{
-<<<<<<< HEAD
     AddChildNexusRequest, Child, ChildNexusRequest, CreateNexusRequest,
     DestroyNexusRequest, ListNexusReply, Nexus as RpcNexus, PublishNexusReply,
     PublishNexusRequest, RebuildProgressRequest, RebuildStateRequest,
     RemoveChildNexusRequest, ShareProtocolNexus, StartRebuildRequest,
-=======
-    AddChildNexusRequest,
-    Child,
-    ChildNexusRequest,
-    CreateNexusRequest,
-    DestroyNexusRequest,
-    ListNexusReply,
-    Nexus as RpcNexus,
-    PublishNexusReply,
-    PublishNexusRequest,
-    RebuildProgressRequest,
-    RebuildStateRequest,
-    RemoveChildNexusRequest,
-    ShareProtocolNexus,
-    StartRebuildRequest,
-    StopRebuildRequest,
->>>>>>> 8cad0256
-    UnpublishNexusRequest,
+    StopRebuildRequest, UnpublishNexusRequest,
 };
 
 use crate::{
